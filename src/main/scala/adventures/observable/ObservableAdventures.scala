package adventures.observable

import adventures.observable.model.{PageId, PaginatedResult, SourceRecord, TargetRecord}
import monix.eval.Task
import monix.reactive.Observable

<<<<<<< HEAD
import scala.util.{Failure, Success, Try}
=======
import scala.concurrent.Future
>>>>>>> 24f9d440

/**
  * If elements from a list can be operated on synchronously as a List[A], then the equivalent data structure where
  * those elements can be operated asynchronously could be represented as a Observable[A].
  *
  * These exercises will introduce you to a common problem ETL pipeline.  The steps to complete this are.
  * 1. Read from a external paginated datasource (no need to worry about duplicate data, assume data will only come through
  * once).
  * 2. Transform that data (filtering out any invalid data)
  * 3. Insert that data into elasticsearch (which has an efficient API to insert in batches of 50)
  */
object ObservableAdventures {

  /**
    * For this exercise, think about how you would implement the following without Monix.
    *
    * Given an Iterable or record ids, how would you go about loading each of those records asynchronously?
    *
    * This exercise doesn't have to be implemented, but just think about what this would look like.  Would you model the
    * return type as:
    * - Iterable[TargetRecord] (what does this imply must happen?)
    * - Iterable[Future[TargetRecord]] (what is then responsible for handling the asynchronous nature?)
    *
    * What would you do if you needed back pressure (i.e. if something else consuming from the iterable slowed down, how
    * would this propagate?)
    */
<<<<<<< HEAD
  def listToObservable(records: List[SourceRecord]): Observable[SourceRecord] = {
    Observable.fromIterable(records)
  }
=======
  def iterablesAndConcurrency(records: Iterable[Int], load: Int => Future[SourceRecord]): Iterable[TargetRecord] = ???
>>>>>>> 24f9d440

  /**
    * Create an Observable which emits each element of the source list
    */
<<<<<<< HEAD
  def readFromLegacyDatasource(readPage: PageId => Task[PaginatedResult]): Observable[SourceRecord] = {
    def scanPages(pageId: PageId): Observable[Either[PageId, SourceRecord]] = {
      Observable.fromTask(readPage(pageId)).flatMap { paginatedResult =>
        Observable.fromIterable(paginatedResult.results).map(Right(_)) ++
          continue(paginatedResult.nextPage)
      }
    }

    def continue(maybeNextPage: Option[PageId]): Observable[Either[PageId, SourceRecord]] = {
      maybeNextPage match {
        case Some(pageId) => Observable(Left(pageId))
        case None => Observable.empty
      }
    }

    Observable.tailRecM(PageId.FirstPage)(scanPages)
  }
=======
  def listToObservable(records: List[SourceRecord]): Observable[SourceRecord] = ???
>>>>>>> 24f9d440

  /**
    * Transform all of the SourceRecords to TargetRecords.  If the price cannot be converted to a double,
    * then drop the Source element.
    *
    * @param sourceRecords
    * @return
    */
  def transform(sourceRecords: Observable[SourceRecord]): Observable[TargetRecord] = {
    sourceRecords.flatMap { source =>
      Try(source.price.toDouble) match {
        case Failure(_) => Observable.empty
        case Success(price) => Observable(TargetRecord(source.id, price))
      }
    }
  }

  /**
    * Elastic search supports saving batches of 5 records.  This is a remote async call so the result is represented
    * by `Task`
    *
    * Returns the number of records which were saved to elastic search
    */
  def load(targetRecords: Observable[TargetRecord], elasticSearchLoad: Seq[TargetRecord] => Task[Unit]): Observable[Int] = {
    targetRecords.bufferTumbling(5).mapAsync { batch =>
      elasticSearchLoad(batch).map(_ => batch.length)
    }
  }

  /**
    * Elastic search supports saving batches of 5 records.  This is a remote async call so the result is represented
    * by `Task`.  Note that the elasticSearchLoad may fail (in practice this is pretty rare).  Rather than the Observable terminating with an error,
    * try using the Task retry logic you created earlier.
    *
    * Returns the number of records which were saved to elastic search.
    */
  def loadWithRetry(targetRecords: Observable[TargetRecord], elasticSearchLoad: Seq[TargetRecord] => Task[Unit]): Observable[Int] = {
    load(targetRecords, elasticSearchLoad)
  }

  /**
    * Consume the Observable
    *
    * The final result should be the number of records which were saved to ElasticSearch.
    */
<<<<<<< HEAD
  def execute(loadedObservable: Observable[Int]): Task[Int] = {
    loadedObservable.sumL
  }
=======
  def execute(loadedObservable: Observable[Int]): Task[Int] = ???

  /**
    * Create an Observable from which all records can be read.  Earlier we created "listToObservable", but what if the
    * source data comes from a paginated datasource.
    *
    * The first page of data can be obtained using `PageId.FirstPage`, after which you should follow the nextPage
    * references in the PaginatedResult.
    *
    * Look at Observable.tailRecM
    */
  def readFromPaginatedDatasource(readPage: PageId => Task[PaginatedResult]): Observable[SourceRecord] = ???

>>>>>>> 24f9d440
}<|MERGE_RESOLUTION|>--- conflicted
+++ resolved
@@ -4,11 +4,7 @@
 import monix.eval.Task
 import monix.reactive.Observable
 
-<<<<<<< HEAD
 import scala.util.{Failure, Success, Try}
-=======
-import scala.concurrent.Future
->>>>>>> 24f9d440
 
 /**
   * If elements from a list can be operated on synchronously as a List[A], then the equivalent data structure where
@@ -35,38 +31,9 @@
     * What would you do if you needed back pressure (i.e. if something else consuming from the iterable slowed down, how
     * would this propagate?)
     */
-<<<<<<< HEAD
   def listToObservable(records: List[SourceRecord]): Observable[SourceRecord] = {
     Observable.fromIterable(records)
   }
-=======
-  def iterablesAndConcurrency(records: Iterable[Int], load: Int => Future[SourceRecord]): Iterable[TargetRecord] = ???
->>>>>>> 24f9d440
-
-  /**
-    * Create an Observable which emits each element of the source list
-    */
-<<<<<<< HEAD
-  def readFromLegacyDatasource(readPage: PageId => Task[PaginatedResult]): Observable[SourceRecord] = {
-    def scanPages(pageId: PageId): Observable[Either[PageId, SourceRecord]] = {
-      Observable.fromTask(readPage(pageId)).flatMap { paginatedResult =>
-        Observable.fromIterable(paginatedResult.results).map(Right(_)) ++
-          continue(paginatedResult.nextPage)
-      }
-    }
-
-    def continue(maybeNextPage: Option[PageId]): Observable[Either[PageId, SourceRecord]] = {
-      maybeNextPage match {
-        case Some(pageId) => Observable(Left(pageId))
-        case None => Observable.empty
-      }
-    }
-
-    Observable.tailRecM(PageId.FirstPage)(scanPages)
-  }
-=======
-  def listToObservable(records: List[SourceRecord]): Observable[SourceRecord] = ???
->>>>>>> 24f9d440
 
   /**
     * Transform all of the SourceRecords to TargetRecords.  If the price cannot be converted to a double,
@@ -112,12 +79,9 @@
     *
     * The final result should be the number of records which were saved to ElasticSearch.
     */
-<<<<<<< HEAD
   def execute(loadedObservable: Observable[Int]): Task[Int] = {
     loadedObservable.sumL
   }
-=======
-  def execute(loadedObservable: Observable[Int]): Task[Int] = ???
 
   /**
     * Create an Observable from which all records can be read.  Earlier we created "listToObservable", but what if the
@@ -128,7 +92,22 @@
     *
     * Look at Observable.tailRecM
     */
-  def readFromPaginatedDatasource(readPage: PageId => Task[PaginatedResult]): Observable[SourceRecord] = ???
+  def readFromPaginatedDatasource(readPage: PageId => Task[PaginatedResult]): Observable[SourceRecord] = {
+    def scanPages(pageId: PageId): Observable[Either[PageId, SourceRecord]] = {
+      Observable.fromTask(readPage(pageId)).flatMap { paginatedResult =>
+        Observable.fromIterable(paginatedResult.results).map(Right(_)) ++
+          continue(paginatedResult.nextPage)
+      }
+    }
 
->>>>>>> 24f9d440
+    def continue(maybeNextPage: Option[PageId]): Observable[Either[PageId, SourceRecord]] = {
+      maybeNextPage match {
+        case Some(pageId) => Observable(Left(pageId))
+        case None => Observable.empty
+      }
+    }
+
+    Observable.tailRecM(PageId.FirstPage)(scanPages)
+  }
+
 }
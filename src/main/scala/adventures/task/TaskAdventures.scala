package adventures.task

import cats.Applicative
import monix.eval
import monix.eval.Task

import scala.concurrent.duration.FiniteDuration

/**
  * If a result 'A' is available synchronously, then that same result asynchronously
  * could be represented as a 'Task[A]'
  */
object TaskAdventures {

  /**
    * 1.  Create a task which returns 43
    *
    * See https://monix.io/docs/2x/eval/task.html#simple-builders for ways to construct Tasks
    */
  def immediatelyExecutingTask(): Task[Int] = {
    Task.now(43)
  }

  /**
    * 2.	Create a Task which when executed logs “hello world” (using `logger`)
    */
  def helloWorld(logger: String => Unit): Task[Unit] = {
    Task.eval(logger("hello world"))
  }

  /**
    * 3.	Create a Task which always fails
    */
  def alwaysFailingTask(): Task[Unit] = {
    Task.raiseError(new Exception("Die"))
  }

  /**
    * 4.	There is 1 remote service which will return you a task that provides the current temperature in celcius.
    *
    */
  def getCurrentTempInF(currentTemp: () => Task[Int]): Task[Int] = {
    def cToF(c: Int) = c * 9 / 5 + 32

    currentTemp().map(cToF)
  }

  /**
    * 5.	There is 1 remote service which will return you a task that provides the current temperature in celcius.
    * The conversion is complex so we have decided to refactor it out to another remote microservice.
    * Make use of both of these services to return the current temperature in farenheit.
    */
  def getCurrentTempInFAgain(currentTemp: () => Task[Int], convertor: Int => Task[Int]): Task[Int] = {
    currentTemp().flatMap(convertor)
  }

  /**
    * 6. Computing the complexity of a string is a very expensive op.  Implement this function so that complexity
    * of the calculation will be done in parallel.  Sum the returned results to
    * provide the overall complexity for all Strings.  (try using operations from monix)
    *
    * Also, check out the spec for this to see how the Monix TestScheduler can be used to simulate the passage of time
    * in tests.
    */
  def calculateStringComplexityInParallel(strings: List[String], complexity: String => Task[Int]): Task[Int] = {
    val tasks: Seq[Task[Int]] = strings.map(complexity)

    Task.gather(tasks).map(_.sum)
  }

  /**
    * 6.b. As above, but try to implement the parallel processing using the monix Applicative instance for Task
    * and the cats `sequence` function. (if you haven't heard of cats / sequence skip this).
    *
    *
    * The following imports will help.
    * import cats.implicits._
<<<<<<< HEAD
    *
    * implicit def parTaskApplicative: Applicative[eval.Task.Par] = Task.catsParallel.applicativeg
=======
    * implicit def parTaskApplicative: Applicative[eval.Task.Par] = Task.catsParallel.applicative
    *
    * Note that you will also need to convert from Task to Task.Par for the cats sequence operator to execute the tasks
    * in parallel.
>>>>>>> 3e0d2e96
    */
  def calculateStringComplexityInParallelAgain(strings: List[String], complexity: String => Task[Int]): Task[Int] = {
    import cats.implicits._

    implicit def parTaskApplicative: Applicative[eval.Task.Par] = Task.catsParallel.applicative

    val tasks: List[Task.Par[Int]] = strings.map(complexity).map(Task.Par.apply)

    val parTask = tasks.sequence[Task.Par, Int].map(_.sum)
    Task.Par.unwrap(parTask)
  }

  /**
    * 7.	Write a function which given a Task, will reattempt that task after a specified delay for a maximum number of
    * attempts if the supplied Task fails.
    */
  def retryOnFailure[T](task: Task[T], maxRetries: Int, delay: FiniteDuration): Task[T] = {
    def retry(remainingAttempts: Int): Task[T] = {
      task.onErrorHandleWith { error =>
        if (remainingAttempts > 0)
          retry(remainingAttempts - 1).delayExecution(delay)
        else
          Task.raiseError(error)
      }
    }
    retry(maxRetries)
  }

}<|MERGE_RESOLUTION|>--- conflicted
+++ resolved
@@ -75,15 +75,10 @@
     *
     * The following imports will help.
     * import cats.implicits._
-<<<<<<< HEAD
-    *
-    * implicit def parTaskApplicative: Applicative[eval.Task.Par] = Task.catsParallel.applicativeg
-=======
     * implicit def parTaskApplicative: Applicative[eval.Task.Par] = Task.catsParallel.applicative
     *
     * Note that you will also need to convert from Task to Task.Par for the cats sequence operator to execute the tasks
     * in parallel.
->>>>>>> 3e0d2e96
     */
   def calculateStringComplexityInParallelAgain(strings: List[String], complexity: String => Task[Int]): Task[Int] = {
     import cats.implicits._
